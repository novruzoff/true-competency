name: Supa-backup

on:
  workflow_dispatch:
    inputs:
      force:
        description: "Run backup even if it's not 3:00 AM Toronto"
        required: false
        default: "false"
  push:
    branches: [main, develop]
  pull_request:
    branches: [main, develop]
  schedule:
<<<<<<< HEAD
    - cron: "0 7 * * *" # 3 AM Toronto during EDT
    - cron: "0 8 * * *" # 3 AM Toronto during EST
=======
    - cron: "0 7 * * *" # 3am Toronto during EDT
    - cron: "0 8 * * *" # 3am Toronto during EST
  workflow_dispatch:
    inputs:
      force:
        description: "Run backup now"
        required: false
        default: "false"
>>>>>>> 30e2e910

jobs:
  run_db_backup:
    runs-on: ubuntu-latest
    permissions:
      contents: write

    env:
      # --- REQUIRED secrets from the repo ---
      SUPABASE_POOLER_HOST: ${{ secrets.SUPABASE_POOLER_HOST }}
      SUPABASE_POOLER_PORT: ${{ secrets.SUPABASE_POOLER_PORT }}
      SUPABASE_DB: ${{ secrets.SUPABASE_DB_NAME }}
      SUPABASE_USER: ${{ secrets.SUPABASE_DB_USER }}
      SUPABASE_PASSWORD: ${{ secrets.SUPABASE_DB_PASSWORD }}
      BACKUP_DIR: backups

    steps:
      - name: Checkout repository
        uses: actions/checkout@v4

      - name: Install PostgreSQL 17 client
        run: |
          sudo sh -c 'echo "deb http://apt.postgresql.org/pub/repos/apt $(lsb_release -cs)-pgdg main" > /etc/apt/sources.list.d/pgdg.list'
          wget --quiet -O - https://www.postgresql.org/media/keys/ACCC4CF8.asc | sudo apt-key add -
          sudo apt-get update -y
          sudo apt-get install -y postgresql-client-17
          # Ensure pg_dump points to v17
          sudo ln -sf /usr/lib/postgresql/17/bin/pg_dump /usr/bin/pg_dump
          sudo ln -sf /usr/lib/postgresql/17/bin/pg_restore /usr/bin/pg_restore

      - name: Only run at 3:00 AM Toronto unless forced
        id: guard
        shell: bash
        run: |
          FORCE="${{ github.event.inputs.force }}"
          HOUR_TORONTO=$(TZ=America/Toronto date +%H)
          if [ "$FORCE" = "true" ] || [ "$FORCE" = "True" ] || [ "$FORCE" = "1" ]; then
            echo "Forced run requested. Proceeding."
            echo "run_backup=true" >> "$GITHUB_OUTPUT"
          elif [ "$HOUR_TORONTO" = "03" ]; then
            echo "It's 3am in America/Toronto. Proceeding."
            echo "run_backup=true" >> "$GITHUB_OUTPUT"
          else
            echo "Not 3am in America/Toronto (it's ${HOUR_TORONTO}:00). Skipping."
            echo "run_backup=false" >> "$GITHUB_OUTPUT"
          fi

      - name: Build connection string (IPv4 pooler)
        if: steps.guard.outputs.run_backup == 'true'
        id: conn
        shell: bash
        run: |
          set -euo pipefail
          : "${SUPABASE_POOLER_HOST:?Missing SUPABASE_POOLER_HOST}"
          : "${SUPABASE_DB:?Missing SUPABASE_DB}"
          : "${SUPABASE_USER:?Missing SUPABASE_USER}"
          : "${SUPABASE_PASSWORD:?Missing SUPABASE_PASSWORD}"
          PORT="${SUPABASE_POOLER_PORT:-6543}"
          CONNSTR="postgresql://${SUPABASE_USER}:${SUPABASE_PASSWORD}@${SUPABASE_POOLER_HOST}:${PORT}/${SUPABASE_DB}"
          echo "::add-mask::$CONNSTR"
          echo "CONNSTR=$CONNSTR" >> "$GITHUB_OUTPUT"
          echo "HOST=${SUPABASE_POOLER_HOST}" >> "$GITHUB_OUTPUT"
          echo "PORT=${PORT}" >> "$GITHUB_OUTPUT"
          echo "USER=${SUPABASE_USER}" >> "$GITHUB_OUTPUT"

      - name: Create dated backup folder
        if: steps.guard.outputs.run_backup == 'true'
        id: prep
        shell: bash
        run: |
          DATESTAMP="$(TZ=America/Toronto date +'%Y-%m-%d')"
          OUTDIR="${BACKUP_DIR}/${DATESTAMP}"
          mkdir -p "$OUTDIR"
          echo "DATESTAMP=$DATESTAMP" >> "$GITHUB_OUTPUT"
          echo "OUTDIR=$OUTDIR" >> "$GITHUB_OUTPUT"

      - name: Dump SCHEMA (schema.sql)
        if: steps.guard.outputs.run_backup == 'true'
        env:
          DATABASE_URL: ${{ steps.conn.outputs.CONNSTR }}
        run: |
          pg_dump --schema-only --no-owner --no-privileges \
            "$DATABASE_URL" > "${{ steps.prep.outputs.OUTDIR }}/schema.sql"

      - name: Dump DATA (data.sql)
        if: steps.guard.outputs.run_backup == 'true'
        env:
          DATABASE_URL: ${{ steps.conn.outputs.CONNSTR }}
        run: |
          pg_dump --data-only --no-owner --no-privileges \
            "$DATABASE_URL" > "${{ steps.prep.outputs.OUTDIR }}/data.sql"

      - name: Dump ROLES (roles.sql) — best effort
        if: steps.guard.outputs.run_backup == 'true'
        env:
          PGPASSWORD: ${{ secrets.SUPABASE_DB_PASSWORD }}
        run: |
          pg_dumpall --roles-only \
            -h "${{ steps.conn.outputs.HOST }}" \
            -p "${{ steps.conn.outputs.PORT }}" \
            -U "${{ steps.conn.outputs.USER }}" \
            > "${{ steps.prep.outputs.OUTDIR }}/roles.sql" || {
              echo "roles.sql dump failed (likely permissions). Continuing..."
              rm -f "${{ steps.prep.outputs.OUTDIR }}/roles.sql" || true
            }

      - name: List backup files
        if: steps.guard.outputs.run_backup == 'true'
        run: ls -lh "${{ steps.prep.outputs.OUTDIR }}"

      - name: Commit backups to repo
        if: steps.guard.outputs.run_backup == 'true'
        uses: stefanzweifel/git-auto-commit-action@v4
        with:
          commit_message: "Supabase backup @ ${{ steps.prep.outputs.DATESTAMP }}"
          file_pattern: ${{ steps.prep.outputs.OUTDIR }}/*<|MERGE_RESOLUTION|>--- conflicted
+++ resolved
@@ -1,21 +1,7 @@
 name: Supa-backup
 
 on:
-  workflow_dispatch:
-    inputs:
-      force:
-        description: "Run backup even if it's not 3:00 AM Toronto"
-        required: false
-        default: "false"
-  push:
-    branches: [main, develop]
-  pull_request:
-    branches: [main, develop]
   schedule:
-<<<<<<< HEAD
-    - cron: "0 7 * * *" # 3 AM Toronto during EDT
-    - cron: "0 8 * * *" # 3 AM Toronto during EST
-=======
     - cron: "0 7 * * *" # 3am Toronto during EDT
     - cron: "0 8 * * *" # 3am Toronto during EST
   workflow_dispatch:
@@ -24,7 +10,6 @@
         description: "Run backup now"
         required: false
         default: "false"
->>>>>>> 30e2e910
 
 jobs:
   run_db_backup:
